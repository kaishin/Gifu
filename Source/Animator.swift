import UIKit
import ImageIO

/// Responsible for storing and updating the frames of a `AnimatableImageView` instance via delegation.
class Animator {
  /// Maximum duration to increment the frame timer with.
  let maxTimeStep = 1.0
  /// An array of animated frames from a single GIF image.
  var animatedFrames = [AnimatedFrame]()
  /// The size to resize all frames to
  let size: CGSize
  /// The content mode to use when resizing
  let contentMode: UIViewContentMode
  /// Maximum number of frames to load at once
  let maxFrameCount: Int
  /// The total number of frames in the GIF.
  var frameCount = 0
  /// A reference to the original image source.
  var imageSource: CGImageSourceRef
  /// The index of the current GIF frame.
  var currentFrameIndex = 0
  /// The index of the current GIF frame from the source.
  var currentPreloadIndex = 0
  /// Time elapsed since the last frame change. Used to determine when the frame should be updated.
  var timeSinceLastFrameChange: NSTimeInterval = 0.0
<<<<<<< HEAD
  /// The loop count value extracted from the GIF data.
  var sourceLoopCount = 0
=======
  /// Specifies whether GIF frames should be pre-scaled.
  /// - seealso: `needsPrescaling` in AnimatableImageView.
  var needsPrescaling = true
>>>>>>> ad67756c

  /// The current image frame to show.
  var currentFrame: UIImage? {
    return frameAtIndex(currentFrameIndex)
  }

  /// Is this image animatable?
  var isAnimatable: Bool {
    return imageSource.isAnimatedGIF
  }
  
  /// The index of the currently displayed GIF frame.
  var currentAnimationPosition: Int {
      // Check whether current cache index matches current animation position.
      if animatedFrames.count == frameCount {
        return currentFrameIndex
      } else {
        // Compute the animation position using currentPreloadIndex and current cache count properties.
        let animationPosition = currentPreloadIndex - animatedFrames.count
        return (animationPosition < 0) ? (animationPosition + frameCount) : animationPosition
      }
  }

  /// Initializes an animator instance from raw GIF image data and an `Animatable` delegate.
  ///
  /// - parameter data: The raw GIF image data.
  /// - parameter delegate: An `Animatable` delegate.
  init(data: NSData, size: CGSize, contentMode: UIViewContentMode, framePreloadCount: Int) {
    let options = [String(kCGImageSourceShouldCache): kCFBooleanFalse]
    self.imageSource = CGImageSourceCreateWithData(data, options) ?? CGImageSourceCreateIncremental(options)
    self.sourceLoopCount = CGImageSourceGIFLoopCount(imageSource)
    self.size = size
    self.contentMode = contentMode
    self.maxFrameCount = framePreloadCount
  }

  // MARK: - Frames
  /// Loads the frames from an image source, resizes them, then caches them in `animatedFrames`.
  func prepareFrames() {
    frameCount = Int(CGImageSourceGetCount(imageSource))
    let framesToProcess = min(frameCount, maxFrameCount)
    animatedFrames.reserveCapacity(framesToProcess)
    animatedFrames = (0..<framesToProcess).reduce([]) { $0 + pure(prepareFrame($1)) }
    currentPreloadIndex = framesToProcess
  }

  /// Loads a single frame from an image source, resizes it, then returns an `AnimatedFrame`.
  ///
  /// - parameter index: The index of the GIF image source to prepare
  /// - returns: An AnimatedFrame object
  func prepareFrame(index: Int) -> AnimatedFrame {
    guard let frameImageRef = CGImageSourceCreateImageAtIndex(imageSource, index, nil) else {
      return AnimatedFrame.null()
    }

    let frameDuration = CGImageSourceGIFFrameDuration(imageSource, index: index)
    let image = UIImage(CGImage: frameImageRef)
    let scaledImage: UIImage?

    if needsPrescaling == true {
      switch contentMode {
      case .ScaleAspectFit: scaledImage = image.resizeAspectFit(size)
      case .ScaleAspectFill: scaledImage = image.resizeAspectFill(size)
      default: scaledImage = image.resize(size)
      }
    } else {
      scaledImage = image
    }

    return AnimatedFrame(image: scaledImage, duration: frameDuration)
  }

  /// Returns the frame at a particular index.
  ///
  /// - parameter index: The index of the frame.
  /// - returns: An optional image at a given frame.
  func frameAtIndex(index: Int) -> UIImage? {
    return animatedFrames[index].image
  }

  /// Updates the current frame if necessary using the frame timer and the duration of each frame in `animatedFrames`.
  ///
  /// - returns: An optional image at a given frame.
  func updateCurrentFrame(duration: CFTimeInterval) -> Bool {
    timeSinceLastFrameChange += min(maxTimeStep, duration)
    guard let frameDuration = animatedFrames[safe:currentFrameIndex]?.duration where
    frameDuration <= timeSinceLastFrameChange else { return false }

    timeSinceLastFrameChange -= frameDuration
    let lastFrameIndex = currentFrameIndex
    currentFrameIndex = ++currentFrameIndex % animatedFrames.count
    
    // Loads the next needed frame for progressive loading
    if animatedFrames.count < frameCount {
      animatedFrames[lastFrameIndex] = prepareFrame(currentPreloadIndex)
      currentPreloadIndex = ++currentPreloadIndex % frameCount
    }
    
    return true
  }
}<|MERGE_RESOLUTION|>--- conflicted
+++ resolved
@@ -23,14 +23,8 @@
   var currentPreloadIndex = 0
   /// Time elapsed since the last frame change. Used to determine when the frame should be updated.
   var timeSinceLastFrameChange: NSTimeInterval = 0.0
-<<<<<<< HEAD
   /// The loop count value extracted from the GIF data.
   var sourceLoopCount = 0
-=======
-  /// Specifies whether GIF frames should be pre-scaled.
-  /// - seealso: `needsPrescaling` in AnimatableImageView.
-  var needsPrescaling = true
->>>>>>> ad67756c
 
   /// The current image frame to show.
   var currentFrame: UIImage? {
