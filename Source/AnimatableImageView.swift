--- conflicted
+++ resolved
@@ -18,15 +18,8 @@
 
   /// An `Animator` instance that holds the frames of a specific image in memory.
   var animator: Animator?
-<<<<<<< HEAD
   /// Specifies the number of times the animation has been played.
   var playCount = 0
-=======
-
-  /// A flag to avoid invalidating the displayLink on deinit if it was never created
-  private var displayLinkInitialized: Bool = false
-
->>>>>>> aa6e103e
   /// A display link that keeps calling the `updateFrame` method on every screen refresh.
   lazy var displayLink: CADisplayLink = {
     self.displayLinkInitialized = true
